--- conflicted
+++ resolved
@@ -33,8 +33,7 @@
 public class DeferredSAMUsage(
         val functionLiteral: KtFunctionLiteral,
         val functionDescriptor: FunctionDescriptor,
-<<<<<<< HEAD
-        val samCallType: KtType
+        val samCallType: KotlinType
 ): JavaMethodDeferredKotlinUsage<KtFunctionLiteral>(functionLiteral) {
         override fun resolve(javaMethodChangeInfo: JetChangeInfo): JavaMethodKotlinUsageWithDelegate<KtFunctionLiteral> {
                 return object : JavaMethodKotlinUsageWithDelegate<KtFunctionLiteral>(functionLiteral, javaMethodChangeInfo) {
@@ -44,13 +43,6 @@
                                 javaMethodChangeInfo.methodDescriptor.originalPrimaryCallable, samCallType
                         )
                 }
-=======
-        val samCallType: KotlinType?
-) : JavaMethodDeferredKotlinUsage<KtFunction>(function) {
-    override fun resolve(javaMethodChangeInfo: JetChangeInfo): JavaMethodKotlinUsageWithDelegate<KtFunction> {
-        return object : JavaMethodKotlinUsageWithDelegate<KtFunction>(function, javaMethodChangeInfo) {
-            override val delegateUsage = JetCallableDefinitionUsage(function, functionDescriptor, javaMethodChangeInfo.methodDescriptor.originalPrimaryCallable, samCallType)
->>>>>>> 5857a028
         }
 }
 
